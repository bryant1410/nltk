--- conflicted
+++ resolved
@@ -104,28 +104,7 @@
             distribution with.
         :type samples: Sequence
         """
-<<<<<<< HEAD
-        self._reset_caches()
         Counter.__init__(self, samples)
-
-    def inc(self, sample, count=1):
-        """
-        Increment this FreqDist's count for the given sample.
-
-        :param sample: The sample whose count should be incremented.
-        :type sample: any
-        :param count: The amount to increment the sample's count by.
-        :type count: int
-        :rtype: None
-        :raise NotImplementedError: If ``sample`` is not a
-               supported sample type.
-        """
-        if count == 0:
-            return
-        self[sample] += count
-=======
-        Counter.__init__(self, samples)
->>>>>>> 357a78f7
 
     def __setitem__(self, sample, value):
         """
@@ -138,16 +117,7 @@
         :rtype: None
         :raise TypeError: If ``sample`` is not a supported sample type.
         """
-<<<<<<< HEAD
-
-        self._N += value - self[sample]
         Counter.__setitem__(self, sample, value)
-
-        # Invalidate the caches
-        self._reset_caches()
-=======
-        Counter.__setitem__(self, sample, value)
->>>>>>> 357a78f7
 
     def N(self):
         """
@@ -190,40 +160,12 @@
             defaults to ``self.B()`` (so Nr(0) will be 0).
         :rtype: int
         """
-<<<<<<< HEAD
-        if r < 0:
-            raise IndexError('FreqDist.Nr(): r must be non-negative')
-
-        # Special case for Nr(0):
-        if r == 0:
-            return bins-self.B() if bins is not None else 0
-
-        # We have to search the entire distribution to find Nr. Since
-        # this is an expensive operation, and is likely to be used
-        # repeatedly, cache the results.
-        if self._Nr_cache is None:
-            self._cache_Nr_values()
-=======
 
         _Nr = defaultdict(int)
->>>>>>> 357a78f7
 
         # Special case for Nr[0]:
         _Nr[0] = bins - self.B() if bins is not None else 0
 
-<<<<<<< HEAD
-    def _Nr_nonzero(self):
-        """
-        Return (r, Nr(r)) tuples for all r such as Nr(r) > 0.
-        """
-        if self._Nr_cache is None:
-            self._cache_Nr_values()
-        return self._Nr_cache.items()
-
-    def _cache_Nr_values(self):
-        Nr = defaultdict(int)
-=======
->>>>>>> 357a78f7
         for sample in self:
             c = self.get(sample, 0)
             if c == 0 and c not in Nr:
@@ -284,11 +226,7 @@
         """
         if len(self) == 0:
             raise ValueError('A FreqDist must have at least one sample before max is defined.')
-<<<<<<< HEAD
         return self.most_common(1)[0]
-=======
-        return max(self, key=self.__getitem__)
->>>>>>> 357a78f7
 
     def plot(self, *args, **kwargs):
         """
@@ -374,27 +312,6 @@
         """
         return self.__class__(self)
 
-<<<<<<< HEAD
-    def pop(self, other):
-        self._N -= 1
-        self._reset_caches()
-        return Counter.pop(self, other)
-
-    def popitem(self):
-        self._N -= 1
-        self._reset_caches()
-        return dict.popitem(self)
-
-    def clear(self):
-        self._N = 0
-        self._reset_caches()
-        dict.clear(self)
-
-    def _reset_caches(self):
-        self._Nr_cache = None
-
-=======
->>>>>>> 357a78f7
     def __le__(self, other):
         if not isinstance(other, FreqDist):
             raise_unorderable_types("<=", self, other)
